--- conflicted
+++ resolved
@@ -5076,22 +5076,13 @@
   return r;
 }
 
-<<<<<<< HEAD
 ostream& operator<<(ostream &out, const UserPerm& perm) {
   out << "UserPerm(uid: " << perm.uid() << ", gid: " << perm.gid() << ")";
   return out;
 }
-=======
-int Client::may_setattr(Inode *in, struct ceph_statx *stx, int mask, int uid, int gid)
-{
-  if (uid < 0)
-    uid = get_uid();
-  if (gid < 0)
-    gid = get_gid();
-  RequestUserGroups groups(this, uid, gid);
->>>>>>> 31b9ff0f
-
-int Client::may_setattr(Inode *in, struct stat *st, int mask, const UserPerm& perms)
+
+int Client::may_setattr(Inode *in, struct ceph_statx *stx, int mask,
+			const UserPerm& perms)
 {
   ldout(cct, 20) << __func__ << *in << "; " << perms << dendl;
   int r = _getattr_for_perm(in, perms);
@@ -5106,21 +5097,12 @@
 
   r = -EPERM;
   if (mask & CEPH_SETATTR_UID) {
-<<<<<<< HEAD
-    if (perms.uid() != 0 && (perms.uid() != in->uid || st->st_uid != in->uid))
+    if (perms.uid() != 0 && (perms.uid() != in->uid || stx->stx_uid != in->uid))
       goto out;
   }
   if (mask & CEPH_SETATTR_GID) {
     if (perms.uid() != 0 && (perms.uid() != in->uid ||
-      	       (!perms.gid_in_groups(st->st_gid) && st->st_gid != in->gid)))
-=======
-    if (uid != 0 && ((uid_t)uid != in->uid || stx->stx_uid != in->uid))
-      goto out;
-  }
-  if (mask & CEPH_SETATTR_GID) {
-    if (uid != 0 && ((uid_t)uid != in->uid ||
-	    (!groups.is_in(stx->stx_gid) && stx->stx_gid != in->gid)))
->>>>>>> 31b9ff0f
+      	       (!perms.gid_in_groups(stx->stx_gid) && stx->stx_gid != in->gid)))
       goto out;
   }
 
@@ -5128,25 +5110,15 @@
     if (perms.uid() != 0 && perms.uid() != in->uid)
       goto out;
 
-<<<<<<< HEAD
-    gid_t i_gid = (mask & CEPH_SETATTR_GID) ? st->st_gid : in->gid;
+    gid_t i_gid = (mask & CEPH_SETATTR_GID) ? stx->stx_gid : in->gid;
     if (perms.uid() != 0 && !perms.gid_in_groups(i_gid))
-      st->st_mode &= ~S_ISGID;
-  }
-
-  if (mask & (CEPH_SETATTR_CTIME | CEPH_SETATTR_MTIME | CEPH_SETATTR_ATIME)) {
+      stx->stx_mode &= ~S_ISGID;
+  }
+
+  if (mask & (CEPH_SETATTR_CTIME | CEPH_SETATTR_BTIME |
+	      CEPH_SETATTR_MTIME | CEPH_SETATTR_ATIME)) {
     if (perms.uid() != 0 && perms.uid() != in->uid) {
-      int check_mask = CEPH_SETATTR_CTIME;
-=======
-    gid_t i_gid = (mask & CEPH_SETATTR_GID) ? stx->stx_gid : in->gid;
-    if (uid != 0 && !groups.is_in(i_gid))
-      stx->stx_mode &= ~S_ISGID;
-  }
-
-  if (mask & (CEPH_SETATTR_CTIME | CEPH_SETATTR_BTIME | CEPH_SETATTR_MTIME | CEPH_SETATTR_ATIME)) {
-    if (uid != 0 && (uid_t)uid != in->uid) {
       int check_mask = CEPH_SETATTR_CTIME | CEPH_SETATTR_BTIME;
->>>>>>> 31b9ff0f
       if (!(mask & CEPH_SETATTR_MTIME_NOW))
 	check_mask |= CEPH_SETATTR_MTIME;
       if (!(mask & CEPH_SETATTR_ATIME_NOW))
@@ -6062,13 +6034,9 @@
   return 0;
 }
 
-<<<<<<< HEAD
 int Client::path_walk(const filepath& origpath, InodeRef *end,
-		      const UserPerm& perms, bool followsym)
-=======
-int Client::path_walk(const filepath& origpath, InodeRef *end, bool followsym,
+		      const UserPerm& perms, bool followsym,
 		      int mask, int uid, int gid)
->>>>>>> 31b9ff0f
 {
   filepath path = origpath;
   InodeRef cur;
@@ -6095,16 +6063,11 @@
 	return r;
       caps = CEPH_CAP_AUTH_SHARED;
     }
-<<<<<<< HEAD
-    int r = _lookup(cur.get(), dname, caps, &next, perms);
-=======
 
     /* Get extra requested caps on the last component */
     if (i == (path.depth() - 1))
       caps |= mask;
-
-    int r = _lookup(cur.get(), dname, caps, &next, uid, gid);
->>>>>>> 31b9ff0f
+    int r = _lookup(cur.get(), dname, caps, &next, perms);
     if (r < 0)
       return r;
     // only follow trailing symlink if followsym.  always follow
@@ -6440,13 +6403,8 @@
   return res;
 }
 
-<<<<<<< HEAD
-int Client::_do_setattr(Inode *in, struct stat *attr, int mask,
+int Client::_do_setattr(Inode *in, struct ceph_statx *stx, int mask,
 			const UserPerm& perms, InodeRef *inp)
-=======
-int Client::_do_setattr(Inode *in, struct ceph_statx *stx, int mask, int uid, int gid,
-			InodeRef *inp)
->>>>>>> 31b9ff0f
 {
   int issued = in->caps_issued();
 
@@ -6457,14 +6415,9 @@
     return -EROFS;
   }
   if ((mask & CEPH_SETATTR_SIZE) &&
-<<<<<<< HEAD
-      (unsigned long)attr->st_size > in->size &&
-      is_quota_bytes_exceeded(in, (unsigned long)attr->st_size - in->size,
+      (unsigned long)stx->stx_size > in->size &&
+      is_quota_bytes_exceeded(in, (unsigned long)stx->stx_size - in->size,
 			      perms)) {
-=======
-      (unsigned long)stx->stx_size > in->size &&
-      is_quota_bytes_exceeded(in, (unsigned long)stx->stx_size - in->size)) {
->>>>>>> 31b9ff0f
     return -EDQUOT;
   }
 
@@ -6509,53 +6462,35 @@
   if (in->caps_issued_mask(CEPH_CAP_AUTH_EXCL)) {
     if (mask & CEPH_SETATTR_MODE) {
       in->ctime = ceph_clock_now(cct);
-<<<<<<< HEAD
       in->cap_dirtier_uid = perms.uid();
       in->cap_dirtier_gid = perms.gid();
-      in->mode = (in->mode & ~07777) | (attr->st_mode & 07777);
-=======
-      in->cap_dirtier_uid = uid;
-      in->cap_dirtier_gid = gid;
       in->mode = (in->mode & ~07777) | (stx->stx_mode & 07777);
->>>>>>> 31b9ff0f
       mark_caps_dirty(in, CEPH_CAP_AUTH_EXCL);
       mask &= ~CEPH_SETATTR_MODE;
       ldout(cct,10) << "changing mode to " << stx->stx_mode << dendl;
     }
     if (mask & CEPH_SETATTR_UID) {
       in->ctime = ceph_clock_now(cct);
-<<<<<<< HEAD
       in->cap_dirtier_uid = perms.uid();
       in->cap_dirtier_gid = perms.gid();
-      in->uid = attr->st_uid;
-=======
-      in->cap_dirtier_uid = uid;
-      in->cap_dirtier_gid = gid;
       in->uid = stx->stx_uid;
->>>>>>> 31b9ff0f
       mark_caps_dirty(in, CEPH_CAP_AUTH_EXCL);
       mask &= ~CEPH_SETATTR_UID;
       ldout(cct,10) << "changing uid to " << stx->stx_uid << dendl;
     }
     if (mask & CEPH_SETATTR_GID) {
       in->ctime = ceph_clock_now(cct);
-<<<<<<< HEAD
       in->cap_dirtier_uid = perms.uid();
       in->cap_dirtier_gid = perms.gid();
-      in->gid = attr->st_gid;
-=======
-      in->cap_dirtier_uid = uid;
-      in->cap_dirtier_gid = gid;
       in->gid = stx->stx_gid;
->>>>>>> 31b9ff0f
       mark_caps_dirty(in, CEPH_CAP_AUTH_EXCL);
       mask &= ~CEPH_SETATTR_GID;
       ldout(cct,10) << "changing gid to " << stx->stx_gid << dendl;
     }
     if (mask & CEPH_SETATTR_BTIME) {
       in->ctime = ceph_clock_now(cct);
-      in->cap_dirtier_uid = uid;
-      in->cap_dirtier_gid = gid;
+      in->cap_dirtier_uid = perms.uid();
+      in->cap_dirtier_gid = perms.gid();
       in->btime = utime_t(stx->stx_btime);
       mark_caps_dirty(in, CEPH_CAP_AUTH_EXCL);
       mask &= ~CEPH_SETATTR_BTIME;
@@ -6639,21 +6574,6 @@
   return res;
 }
 
-<<<<<<< HEAD
-int Client::_setattr(Inode *in, struct stat *attr, int mask,
-		     const UserPerm& perms, InodeRef *inp)
-{
-  int ret = _do_setattr(in, attr, mask, perms, inp);
-  if (ret < 0)
-   return ret;
-  if (mask & CEPH_SETATTR_MODE)
-    ret = _posix_acl_chmod(in, attr->st_mode, perms);
-  return ret;
-}
-
-int Client::_setattr(InodeRef &in, struct stat *attr, int mask,
-		     const UserPerm& perms)
-=======
 /* Note that we only care about attrs that setattr cares about */
 void Client::stat_to_statx(struct stat *st, struct ceph_statx *stx)
 {
@@ -6665,47 +6585,40 @@
   stx->stx_atime = st->st_atim;
 }
 
-int Client::__setattrx(Inode *in, struct ceph_statx *stx, int mask, int uid, int gid,
-		     InodeRef *inp)
-{
-  int ret = _do_setattr(in, stx, mask, uid, gid, inp);
+int Client::__setattrx(Inode *in, struct ceph_statx *stx, int mask,
+		       const UserPerm& perms, InodeRef *inp)
+{
+  int ret = _do_setattr(in, stx, mask, perms, inp);
   if (ret < 0)
    return ret;
   if (mask & CEPH_SETATTR_MODE)
-    ret = _posix_acl_chmod(in, stx->stx_mode, uid, gid);
+    ret = _posix_acl_chmod(in, stx->stx_mode, perms);
   return ret;
 }
 
-int Client::_setattrx(InodeRef &in, struct ceph_statx *stx, int mask)
->>>>>>> 31b9ff0f
+int Client::_setattrx(InodeRef &in, struct ceph_statx *stx, int mask,
+		      const UserPerm& perms)
 {
   mask &= (CEPH_SETATTR_MODE | CEPH_SETATTR_UID |
 	   CEPH_SETATTR_GID | CEPH_SETATTR_MTIME |
 	   CEPH_SETATTR_ATIME | CEPH_SETATTR_SIZE |
 	   CEPH_SETATTR_CTIME | CEPH_SETATTR_BTIME);
   if (cct->_conf->client_permissions) {
-<<<<<<< HEAD
-    int r = may_setattr(in.get(), attr, mask, perms);
+    int r = may_setattr(in.get(), stx, mask, perms);
     if (r < 0)
       return r;
   }
-  return _setattr(in.get(), attr, mask, perms);
-=======
-    int r = may_setattr(in.get(), stx, mask);
-    if (r < 0)
-      return r;
-  }
-  return __setattrx(in.get(), stx, mask);
-}
-
-int Client::_setattr(InodeRef &in, struct stat *attr, int mask)
+  return __setattrx(in.get(), stx, mask, perms);
+}
+
+int Client::_setattr(InodeRef &in, struct stat *attr, int mask,
+		     const UserPerm& perms)
 {
   struct ceph_statx stx;
 
   stat_to_statx(attr, &stx);
   mask &= ~CEPH_SETATTR_BTIME;
-  return _setattrx(in, &stx, mask);
->>>>>>> 31b9ff0f
+  return _setattrx(in, &stx, mask, perms);
 }
 
 int Client::setattr(const char *relpath, struct stat *attr, int mask,
@@ -6724,11 +6637,8 @@
   return _setattr(in, attr, mask, perms);
 }
 
-<<<<<<< HEAD
-int Client::fsetattr(int fd, struct stat *attr, int mask,
-		     const UserPerm& perms)
-=======
-int Client::setattrx(const char *relpath, struct ceph_statx *stx, int mask, int flags)
+int Client::setattrx(const char *relpath, struct ceph_statx *stx, int mask,
+		     const UserPerm& perms, int flags)
 {
   Mutex::Locker lock(client_lock);
   tout(cct) << "setattrx" << std::endl;
@@ -6737,14 +6647,13 @@
 
   filepath path(relpath);
   InodeRef in;
-  int r = path_walk(path, &in, flags & AT_SYMLINK_NOFOLLOW);
+  int r = path_walk(path, &in, perms, flags & AT_SYMLINK_NOFOLLOW);
   if (r < 0)
     return r;
-  return _setattrx(in, stx, mask);
-}
-
-int Client::fsetattr(int fd, struct stat *attr, int mask)
->>>>>>> 31b9ff0f
+  return _setattrx(in, stx, mask, perms);
+}
+
+int Client::fsetattr(int fd, struct stat *attr, int mask, const UserPerm& perms)
 {
   Mutex::Locker lock(client_lock);
   tout(cct) << "fsetattr" << std::endl;
@@ -6770,11 +6679,7 @@
   tout(cct) << relpath << std::endl;
   filepath path(relpath);
   InodeRef in;
-<<<<<<< HEAD
-  int r = path_walk(path, &in, perms);
-=======
-  int r = path_walk(path, &in, true, mask);
->>>>>>> 31b9ff0f
+  int r = path_walk(path, &in, perms, true, mask);
   if (r < 0)
     return r;
   r = _getattr(in, mask, perms);
@@ -6810,6 +6715,7 @@
 }
 
 int Client::statx(const char *relpath, struct ceph_statx *stx,
+		  const UserPerm& perms,
 		  unsigned int want, unsigned int flags)
 {
   ldout(cct, 3) << "statx enter (relpath " << relpath << " want " << want << ")" << dendl;
@@ -6821,12 +6727,12 @@
 
   unsigned mask = statx_to_mask(flags, want);
 
-  int r = path_walk(path, &in, flags & AT_SYMLINK_NOFOLLOW, mask);
+  int r = path_walk(path, &in, perms, flags & AT_SYMLINK_NOFOLLOW, mask);
   if (r < 0)
     return r;
 
   if (mask && !in->caps_issued_mask(mask)) {
-    r = _getattr(in, mask);
+    r = _getattr(in, mask, perms);
     if (r < 0) {
       ldout(cct, 3) << "statx exit on error!" << dendl;
       return r;
@@ -6848,11 +6754,7 @@
   filepath path(relpath);
   InodeRef in;
   // don't follow symlinks
-<<<<<<< HEAD
-  int r = path_walk(path, &in, perms, false);
-=======
-  int r = path_walk(path, &in, false, mask);
->>>>>>> 31b9ff0f
+  int r = path_walk(path, &in, perms, false, mask);
   if (r < 0)
     return r;
   r = _getattr(in, mask, perms);
@@ -7820,11 +7722,7 @@
   bool created = false;
   /* O_CREATE with O_EXCL enforces O_NOFOLLOW. */
   bool followsym = !((flags & O_NOFOLLOW) || ((flags & O_CREAT) && (flags & O_EXCL)));
-<<<<<<< HEAD
-  int r = path_walk(path, &in, perms, followsym);
-=======
-  int r = path_walk(path, &in, followsym, ceph_caps_for_mode(mode), uid, gid);
->>>>>>> 31b9ff0f
+  int r = path_walk(path, &in, perms, followsym, ceph_caps_for_mode(mode));
 
   if (r == 0 && (flags & O_CREAT) && (flags & O_EXCL))
     return -EEXIST;
@@ -7841,13 +7739,8 @@
     string dname = dirpath.last_dentry();
     dirpath.pop_dentry();
     InodeRef dir;
-<<<<<<< HEAD
-    r = path_walk(dirpath, &dir, perms, true);
-=======
-    r = path_walk(dirpath, &dir, true,
-		  cct->_conf->client_permissions ? CEPH_CAP_AUTH_SHARED : 0,
-		  uid, gid);
->>>>>>> 31b9ff0f
+    r = path_walk(dirpath, &dir, perms, true,
+		  cct->_conf->client_permissions ? CEPH_CAP_AUTH_SHARED : 0);
     if (r < 0)
       goto out;
     if (cct->_conf->client_permissions) {
@@ -8996,15 +8889,9 @@
 
 int Client::truncate(const char *relpath, loff_t length, const UserPerm& perms) 
 {
-<<<<<<< HEAD
-  struct stat attr;
-  attr.st_size = length;
-  return setattr(relpath, &attr, CEPH_SETATTR_SIZE, perms);
-=======
   struct ceph_statx stx;
   stx.stx_size = length;
-  return setattrx(relpath, &stx, CEPH_SETATTR_SIZE);
->>>>>>> 31b9ff0f
+  return setattrx(relpath, &stx, CEPH_SETATTR_SIZE, perms);
 }
 
 int Client::ftruncate(int fd, loff_t length, const UserPerm& perms) 
@@ -9139,7 +9026,8 @@
   return r;
 }
 
-int Client::fstatx(int fd, struct ceph_statx *stx, unsigned int want, unsigned int flags)
+int Client::fstatx(int fd, struct ceph_statx *stx, const UserPerm& perms,
+		   unsigned int want, unsigned int flags)
 {
   Mutex::Locker lock(client_lock);
   tout(cct) << "fstatx flags " << hex << flags << " want " << want << dec << std::endl;
@@ -9153,7 +9041,7 @@
 
   int r = 0;
   if (mask && !f->inode->caps_issued_mask(mask)) {
-    r = _getattr(f->inode, mask);
+    r = _getattr(f->inode, mask, perms);
     if (r < 0) {
       ldout(cct, 3) << "fstatx exit on error!" << dendl;
       return r;
@@ -9884,11 +9772,7 @@
   tout(cct) << "ll_walk" << std::endl;
   tout(cct) << name << std::endl;
 
-<<<<<<< HEAD
-  rc = path_walk(fp, &in, perms, false);
-=======
-  rc = path_walk(fp, &in, false, CEPH_STAT_CAP_INODE_ALL);
->>>>>>> 31b9ff0f
+  rc = path_walk(fp, &in, perms, false, CEPH_STAT_CAP_INODE_ALL);
   if (rc < 0) {
     attr->st_ino = 0;
     *out = NULL;
@@ -10007,11 +9891,7 @@
   return in;
 }
 
-<<<<<<< HEAD
-int Client::ll_getattr(Inode *in, struct stat *attr, const UserPerm& perms)
-=======
-int Client::_ll_getattr(Inode *in, int uid, int gid)
->>>>>>> 31b9ff0f
+int Client::_ll_getattr(Inode *in, const UserPerm& perms)
 {
   vinodeno_t vino = _get_vino(in);
 
@@ -10022,32 +9902,23 @@
   if (vino.snapid < CEPH_NOSNAP)
     return 0;
   else
-<<<<<<< HEAD
-    res = _getattr(in, CEPH_STAT_CAP_INODE_ALL, perms);
-=======
-    return _getattr(in, CEPH_STAT_CAP_INODE_ALL, uid, gid);
-}
-
-int Client::ll_getattr(Inode *in, struct stat *attr, int uid, int gid)
+    return _getattr(in, CEPH_STAT_CAP_INODE_ALL, perms);
+}
+
+int Client::ll_getattr(Inode *in, struct stat *attr, const UserPerm& perms)
 {
   Mutex::Locker lock(client_lock);
 
-  int res = _ll_getattr(in, uid, gid);
-
->>>>>>> 31b9ff0f
+  int res = _ll_getattr(in, perms);
+
   if (res == 0)
     fill_stat(in, attr);
   ldout(cct, 3) << "ll_getattr " << _get_vino(in) << " = " << res << dendl;
   return res;
 }
 
-<<<<<<< HEAD
-int Client::ll_setattr(Inode *in, struct stat *attr, int mask,
-		       const UserPerm& perms)
-
-=======
 int Client::ll_getattrx(Inode *in, struct ceph_statx *stx, unsigned int want,
-			unsigned int flags, int uid, int gid)
+			unsigned int flags, const UserPerm& perms)
 {
   Mutex::Locker lock(client_lock);
 
@@ -10055,7 +9926,7 @@
   unsigned mask = statx_to_mask(flags, want);
 
   if (mask && !in->caps_issued_mask(mask))
-    res = _ll_getattr(in, uid, gid);
+    res = _ll_getattr(in, perms);
 
   if (res == 0)
     fill_statx(in, mask, stx);
@@ -10063,9 +9934,8 @@
   return res;
 }
 
-int Client::_ll_setattrx(Inode *in, struct ceph_statx *stx, int mask, int uid,
-		       int gid, InodeRef *inp)
->>>>>>> 31b9ff0f
+int Client::_ll_setattrx(Inode *in, struct ceph_statx *stx, int mask,
+			 const UserPerm& perms, InodeRef *inp)
 {
   Mutex::Locker lock(client_lock);
 
@@ -10085,25 +9955,21 @@
   tout(cct) << mask << std::endl;
 
   if (!cct->_conf->fuse_default_permissions) {
-<<<<<<< HEAD
-    int res = may_setattr(in, attr, mask, perms);
-=======
-    int res = may_setattr(in, stx, mask, uid, gid);
->>>>>>> 31b9ff0f
+    int res = may_setattr(in, stx, mask, perms);
     if (res < 0)
       return res;
   }
 
   mask &= ~(CEPH_SETATTR_MTIME_NOW | CEPH_SETATTR_ATIME_NOW);
 
-  return __setattrx(in, stx, mask, uid, gid, inp);
-}
-
-int Client::ll_setattrx(Inode *in, struct ceph_statx *stx, int mask, int uid,
-		       int gid)
+  return __setattrx(in, stx, mask, perms, inp);
+}
+
+int Client::ll_setattrx(Inode *in, struct ceph_statx *stx, int mask,
+			const UserPerm& perms)
 {
   InodeRef target(in);
-  int res = _ll_setattrx(in, stx, mask, uid, gid, &target);
+  int res = _ll_setattrx(in, stx, mask, perms, &target);
   if (res == 0) {
     assert(in == target.get());
     fill_statx(in, in->caps_issued(), stx);
@@ -10113,19 +9979,15 @@
   return res;
 }
 
-int Client::ll_setattr(Inode *in, struct stat *attr, int mask, int uid,
-		       int gid)
+int Client::ll_setattr(Inode *in, struct stat *attr, int mask,
+		       const UserPerm& perms)
 {
   struct ceph_statx stx;
 
   stat_to_statx(attr, &stx);
 
   InodeRef target(in);
-<<<<<<< HEAD
-  int res = _setattr(in, attr, mask, perms, &target);
-=======
-  int res = _ll_setattrx(in, &stx, mask, uid, gid, &target);
->>>>>>> 31b9ff0f
+  int res = _ll_setattrx(in, &stx, mask, perms, &target);
   if (res == 0) {
     assert(in == target.get());
     fill_stat(in, attr);
@@ -10144,11 +10006,7 @@
 {
   Mutex::Locker lock(client_lock);
   InodeRef in;
-<<<<<<< HEAD
-  int r = Client::path_walk(path, &in, perms, true);
-=======
-  int r = Client::path_walk(path, &in, true, CEPH_STAT_CAP_XATTR);
->>>>>>> 31b9ff0f
+  int r = Client::path_walk(path, &in, perms, true, CEPH_STAT_CAP_XATTR);
   if (r < 0)
     return r;
   return _getxattr(in, name, value, size, perms);
@@ -10159,11 +10017,7 @@
 {
   Mutex::Locker lock(client_lock);
   InodeRef in;
-<<<<<<< HEAD
-  int r = Client::path_walk(path, &in, perms, false);
-=======
-  int r = Client::path_walk(path, &in, false, CEPH_STAT_CAP_XATTR);
->>>>>>> 31b9ff0f
+  int r = Client::path_walk(path, &in, perms, false, CEPH_STAT_CAP_XATTR);
   if (r < 0)
     return r;
   return _getxattr(in, name, value, size, perms);
@@ -10184,11 +10038,7 @@
 {
   Mutex::Locker lock(client_lock);
   InodeRef in;
-<<<<<<< HEAD
-  int r = Client::path_walk(path, &in, perms, true);
-=======
-  int r = Client::path_walk(path, &in, true, CEPH_STAT_CAP_XATTR);
->>>>>>> 31b9ff0f
+  int r = Client::path_walk(path, &in, perms, true, CEPH_STAT_CAP_XATTR);
   if (r < 0)
     return r;
   return Client::_listxattr(in.get(), list, size, perms);
@@ -10199,11 +10049,7 @@
 {
   Mutex::Locker lock(client_lock);
   InodeRef in;
-<<<<<<< HEAD
-  int r = Client::path_walk(path, &in, perms, false);
-=======
-  int r = Client::path_walk(path, &in, false, CEPH_STAT_CAP_XATTR);
->>>>>>> 31b9ff0f
+  int r = Client::path_walk(path, &in, perms, false, CEPH_STAT_CAP_XATTR);
   if (r < 0)
     return r;
   return Client::_listxattr(in.get(), list, size, perms);
@@ -10483,15 +10329,9 @@
 	  size = 0;
 	}
 	if (new_mode != in->mode) {
-<<<<<<< HEAD
-	  struct stat attr;
-	  attr.st_mode = new_mode;
-	  ret = _do_setattr(in, &attr, CEPH_SETATTR_MODE, perms, NULL);
-=======
 	  struct ceph_statx stx;
 	  stx.stx_mode = new_mode;
-	  ret = _do_setattr(in, &stx, CEPH_SETATTR_MODE, uid, gid, NULL);
->>>>>>> 31b9ff0f
+	  ret = _do_setattr(in, &stx, CEPH_SETATTR_MODE, perms, NULL);
 	  if (ret < 0)
 	    return ret;
 	}
@@ -11799,13 +11639,8 @@
       if (r < 0)
 	goto out;
     }
-<<<<<<< HEAD
-    r = _create(parent, name, flags, mode, &in, fhp /* may be NULL */,
-	        0, 0, 0, NULL, &created, perms);
-=======
     r = _create(parent, name, flags, mode, &in, fhp, 0, 0, 0, NULL, &created,
-		uid, gid);
->>>>>>> 31b9ff0f
+		perms);
     if (r < 0)
       goto out;
   }
@@ -11828,13 +11663,8 @@
 	goto out;
       }
     }
-<<<<<<< HEAD
-    if (fhp && (*fhp == NULL)) {
+    if (*fhp == NULL) {
       r = _open(in.get(), flags, mode, fhp, perms);
-=======
-    if (*fhp == NULL) {
-      r = _open(in.get(), flags, mode, fhp, uid, gid);
->>>>>>> 31b9ff0f
       if (r < 0)
 	goto out;
     }
