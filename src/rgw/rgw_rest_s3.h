#ifndef CEPH_RGW_REST_S3_H
#define CEPH_RGW_REST_S3_H
#define TIME_BUF_SIZE 128

#include "rgw_op.h"
#include "rgw_html_errors.h"
#include "rgw_acl_s3.h"

#define RGW_AUTH_GRACE_MINS 15

void rgw_get_errno_s3(struct rgw_html_errors *e, int err_no);

class RGWGetObj_ObjStore_S3 : public RGWGetObj_ObjStore
{
public:
  RGWGetObj_ObjStore_S3() {}
  ~RGWGetObj_ObjStore_S3() {}

  int send_response(bufferlist& bl);
};

class RGWListBuckets_ObjStore_S3 : public RGWListBuckets_ObjStore {
public:
  RGWListBuckets_ObjStore_S3() {}
  ~RGWListBuckets_ObjStore_S3() {}

  int get_params() { return 0; }
  void send_response();
};

class RGWListBucket_ObjStore_S3 : public RGWListBucket_ObjStore {
public:
  RGWListBucket_ObjStore_S3() {
    default_max = 1000;
  }
  ~RGWListBucket_ObjStore_S3() {}

  int get_params();
  void send_response();
};

class RGWStatBucket_ObjStore_S3 : public RGWStatBucket_ObjStore {
public:
  RGWStatBucket_ObjStore_S3() {}
  ~RGWStatBucket_ObjStore_S3() {}

  void send_response();
};

class RGWCreateBucket_ObjStore_S3 : public RGWCreateBucket_ObjStore {
public:
  RGWCreateBucket_ObjStore_S3() {}
  ~RGWCreateBucket_ObjStore_S3() {}

  int get_params();
  void send_response();
};

class RGWDeleteBucket_ObjStore_S3 : public RGWDeleteBucket_ObjStore {
public:
  RGWDeleteBucket_ObjStore_S3() {}
  ~RGWDeleteBucket_ObjStore_S3() {}

  void send_response();
};

class RGWPutObj_ObjStore_S3 : public RGWPutObj_ObjStore {
public:
  RGWPutObj_ObjStore_S3() {}
  ~RGWPutObj_ObjStore_S3() {}

  int get_params();
  void send_response();
};

class RGWDeleteObj_ObjStore_S3 : public RGWDeleteObj_ObjStore {
public:
  RGWDeleteObj_ObjStore_S3() {}
  ~RGWDeleteObj_ObjStore_S3() {}

  void send_response();
};

class RGWCopyObj_ObjStore_S3 : public RGWCopyObj_ObjStore {
public:
  RGWCopyObj_ObjStore_S3() {}
  ~RGWCopyObj_ObjStore_S3() {}

  int init_dest_policy();
  int get_params();
  void send_response();
};

class RGWGetACLs_ObjStore_S3 : public RGWGetACLs_ObjStore {
public:
  RGWGetACLs_ObjStore_S3() {}
  ~RGWGetACLs_ObjStore_S3() {}

  void send_response();
};

class RGWPutACLs_ObjStore_S3 : public RGWPutACLs_ObjStore {
public:
  RGWPutACLs_ObjStore_S3() {}
  ~RGWPutACLs_ObjStore_S3() {}

  int get_canned_policy(ACLOwner& owner, stringstream& ss);
  void send_response();
};


class RGWInitMultipart_ObjStore_S3 : public RGWInitMultipart_ObjStore {
public:
  RGWInitMultipart_ObjStore_S3() {}
  ~RGWInitMultipart_ObjStore_S3() {}

  int get_params();
  void send_response();
};

class RGWCompleteMultipart_ObjStore_S3 : public RGWCompleteMultipart_ObjStore {
public:
  RGWCompleteMultipart_ObjStore_S3() {}
  ~RGWCompleteMultipart_ObjStore_S3() {}

  void send_response();
};

class RGWAbortMultipart_ObjStore_S3 : public RGWAbortMultipart_ObjStore {
public:
  RGWAbortMultipart_ObjStore_S3() {}
  ~RGWAbortMultipart_ObjStore_S3() {}

  void send_response();
};

class RGWListMultipart_ObjStore_S3 : public RGWListMultipart_ObjStore {
public:
  RGWListMultipart_ObjStore_S3() {}
  ~RGWListMultipart_ObjStore_S3() {}

  void send_response();
};

class RGWListBucketMultiparts_ObjStore_S3 : public RGWListBucketMultiparts_ObjStore {
public:
  RGWListBucketMultiparts_ObjStore_S3() {
    default_max = 1000;
  }
  ~RGWListBucketMultiparts_ObjStore_S3() {}

  void send_response();
};

class RGWDeleteMultiObj_ObjStore_S3 : public RGWDeleteMultiObj_ObjStore {
public:
  RGWDeleteMultiObj_ObjStore_S3() {}
  ~RGWDeleteMultiObj_ObjStore_S3() {}

  void send_status();
  void begin_response();
  void send_partial_response(pair<string,int>& result);
  void end_response();
};

class RGW_Auth_S3 {
public:
  static int authorize(struct req_state *s);
};

class RGWHandler_Auth_S3 : public RGWHandler_ObjStore {
  friend class RGWRESTMgr_S3;
public:
  RGWHandler_Auth_S3() : RGWHandler_ObjStore() {}
  virtual ~RGWHandler_Auth_S3() {}

  virtual int validate_bucket_name(const string& bucket) { return 0; }
  virtual int validate_object_name(const string& bucket) { return 0; }

  virtual int init(struct req_state *state, RGWClientIO *cio);
  virtual int authorize() {
    return RGW_Auth_S3::authorize(s);
  }
};

class RGWHandler_ObjStore_S3 : public RGWHandler_ObjStore {
  friend class RGWRESTMgr_S3;
public:
  static int init_from_header(struct req_state *s, int default_formatter, bool configurable_format);

  RGWHandler_ObjStore_S3() : RGWHandler_ObjStore() {}
  virtual ~RGWHandler_ObjStore_S3() {}

  int validate_bucket_name(const string& bucket);

  virtual int init(struct req_state *state, RGWClientIO *cio);
  virtual int authorize() {
    return RGW_Auth_S3::authorize(s);
  }
};

class RGWHandler_ObjStore_Service_S3 : public RGWHandler_ObjStore_S3 {
protected:
  RGWOp *op_get();
  RGWOp *op_head();
public:
  RGWHandler_ObjStore_Service_S3() {}
  virtual ~RGWHandler_ObjStore_Service_S3() {}
};

class RGWHandler_ObjStore_Bucket_S3 : public RGWHandler_ObjStore_S3 {
protected:
  bool is_acl_op() {
    return s->args.exists("acl");
  }
  bool is_obj_update_op() {
    return is_acl_op();
  }
  RGWOp *get_obj_op(bool get_data);

  RGWOp *op_get();
  RGWOp *op_head();
  RGWOp *op_put();
  RGWOp *op_delete();
  RGWOp *op_post();
public:
  RGWHandler_ObjStore_Bucket_S3() {}
  virtual ~RGWHandler_ObjStore_Bucket_S3() {}
};

<<<<<<< HEAD
  virtual int init(RGWRados *store, struct req_state *state, FCGX_Request *fcgx);
  int authorize();
=======
class RGWHandler_ObjStore_Obj_S3 : public RGWHandler_ObjStore_S3 {
protected:
  bool is_acl_op() {
    return s->args.exists("acl");
  }
  bool is_obj_update_op() {
    return is_acl_op();
  }
  RGWOp *get_obj_op(bool get_data);

  RGWOp *op_get();
  RGWOp *op_head();
  RGWOp *op_put();
  RGWOp *op_delete();
  RGWOp *op_post();
public:
  RGWHandler_ObjStore_Obj_S3() {}
  virtual ~RGWHandler_ObjStore_Obj_S3() {}
};

class RGWRESTMgr_S3 : public RGWRESTMgr {
public:
  RGWRESTMgr_S3() {}
  virtual ~RGWRESTMgr_S3() {}

  virtual RGWRESTMgr *get_resource_mgr(struct req_state *s, const string& uri) {
    return this;
  }
  virtual RGWHandler *get_handler(struct req_state *s);
>>>>>>> 3091b5f5
};


#endif<|MERGE_RESOLUTION|>--- conflicted
+++ resolved
@@ -165,7 +165,7 @@
 
 class RGW_Auth_S3 {
 public:
-  static int authorize(struct req_state *s);
+  static int authorize(RGWRados *store, struct req_state *s);
 };
 
 class RGWHandler_Auth_S3 : public RGWHandler_ObjStore {
@@ -177,9 +177,9 @@
   virtual int validate_bucket_name(const string& bucket) { return 0; }
   virtual int validate_object_name(const string& bucket) { return 0; }
 
-  virtual int init(struct req_state *state, RGWClientIO *cio);
+  virtual int init(RGWRados *store, struct req_state *state, RGWClientIO *cio);
   virtual int authorize() {
-    return RGW_Auth_S3::authorize(s);
+    return RGW_Auth_S3::authorize(store, s);
   }
 };
 
@@ -193,9 +193,9 @@
 
   int validate_bucket_name(const string& bucket);
 
-  virtual int init(struct req_state *state, RGWClientIO *cio);
+  virtual int init(RGWRados *store, struct req_state *state, RGWClientIO *cio);
   virtual int authorize() {
-    return RGW_Auth_S3::authorize(s);
+    return RGW_Auth_S3::authorize(store, s);
   }
 };
 
@@ -228,10 +228,6 @@
   virtual ~RGWHandler_ObjStore_Bucket_S3() {}
 };
 
-<<<<<<< HEAD
-  virtual int init(RGWRados *store, struct req_state *state, FCGX_Request *fcgx);
-  int authorize();
-=======
 class RGWHandler_ObjStore_Obj_S3 : public RGWHandler_ObjStore_S3 {
 protected:
   bool is_acl_op() {
@@ -261,7 +257,6 @@
     return this;
   }
   virtual RGWHandler *get_handler(struct req_state *s);
->>>>>>> 3091b5f5
 };
 
 
