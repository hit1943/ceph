"""
Run a set of s3 tests on rgw.
"""
from cStringIO import StringIO
from configobj import ConfigObj
import base64
import contextlib
import logging
import os
import random
import string

from teuthology import misc as teuthology
from teuthology import contextutil
from teuthology.config import config as teuth_config
from teuthology.orchestra import run
from teuthology.orchestra.connection import split_user

log = logging.getLogger(__name__)

@contextlib.contextmanager
def download(ctx, config):
    """
    Download the s3 tests from the git builder.
    Remove downloaded s3 file upon exit.

    The context passed in should be identical to the context
    passed in to the main task.
    """
    assert isinstance(config, dict)
    log.info('Downloading s3-tests...')
    testdir = teuthology.get_testdir(ctx)
    s3_branches = [ 'giant', 'firefly', 'firefly-original', 'hammer' ]
    for (client, cconf) in config.items():
        branch = cconf.get('force-branch', None)
        if not branch:
            ceph_branch = ctx.config.get('branch')
            suite_branch = ctx.config.get('suite_branch', ceph_branch)
            if suite_branch in s3_branches:
                branch = cconf.get('branch', suite_branch)
	    else:
                branch = cconf.get('branch', 'ceph-' + suite_branch)
        if not branch:
            raise ValueError(
                "Could not determine what branch to use for s3tests!")
        else:
            log.info("Using branch '%s' for s3tests", branch)
        sha1 = cconf.get('sha1')
        git_remote = cconf.get('git_remote', None) or teuth_config.ceph_git_base_url
        ctx.cluster.only(client).run(
            args=[
                'git', 'clone',
                '-b', branch,
                git_remote + 's3-tests.git',
                '{tdir}/s3-tests'.format(tdir=testdir),
                ],
            )
        if sha1 is not None:
            ctx.cluster.only(client).run(
                args=[
                    'cd', '{tdir}/s3-tests'.format(tdir=testdir),
                    run.Raw('&&'),
                    'git', 'reset', '--hard', sha1,
                    ],
                )
    try:
        yield
    finally:
        log.info('Removing s3-tests...')
        testdir = teuthology.get_testdir(ctx)
        for client in config:
            ctx.cluster.only(client).run(
                args=[
                    'rm',
                    '-rf',
                    '{tdir}/s3-tests'.format(tdir=testdir),
                    ],
                )


def _config_user(s3tests_conf, section, user):
    """
    Configure users for this section by stashing away keys, ids, and
    email addresses.
    """
    s3tests_conf[section].setdefault('user_id', user)
    s3tests_conf[section].setdefault('email', '{user}+test@test.test'.format(user=user))
    s3tests_conf[section].setdefault('display_name', 'Mr. {user}'.format(user=user))
    s3tests_conf[section].setdefault('access_key', ''.join(random.choice(string.uppercase) for i in xrange(20)))
    s3tests_conf[section].setdefault('secret_key', base64.b64encode(os.urandom(40)))


@contextlib.contextmanager
def create_users(ctx, config):
    """
    Create a main and an alternate s3 user.
    """
    assert isinstance(config, dict)
    log.info('Creating rgw users...')
    testdir = teuthology.get_testdir(ctx)
    users = {'s3 main': 'foo', 's3 alt': 'bar', 's3 tenant': 'testx$tenanteduser'}
    for client in config['clients']:
        s3tests_conf = config['s3tests_conf'][client]
        s3tests_conf.setdefault('fixtures', {})
        s3tests_conf['fixtures'].setdefault('bucket prefix', 'test-' + client + '-{random}-')
        for section, user in users.iteritems():
            _config_user(s3tests_conf, section, '{user}.{client}'.format(user=user, client=client))
            log.debug('Creating user {user} on {host}'.format(user=s3tests_conf[section]['user_id'], host=client))
            cluster_name, daemon_type, client_id = teuthology.split_role(client)
            client_with_id = daemon_type + '.' + client_id
            ctx.cluster.only(client).run(
                args=[
                    'adjust-ulimits',
                    'ceph-coverage',
                    '{tdir}/archive/coverage'.format(tdir=testdir),
                    'radosgw-admin',
                    '-n', client_with_id,
                    'user', 'create',
                    '--uid', s3tests_conf[section]['user_id'],
                    '--display-name', s3tests_conf[section]['display_name'],
                    '--access-key', s3tests_conf[section]['access_key'],
                    '--secret', s3tests_conf[section]['secret_key'],
                    '--email', s3tests_conf[section]['email'],
                    '--cluster', cluster_name,
                ],
            )
    try:
        yield
    finally:
        for client in config['clients']:
            for user in users.itervalues():
                uid = '{user}.{client}'.format(user=user, client=client)
                cluster_name, daemon_type, client_id = teuthology.split_role(client)
                client_with_id = daemon_type + '.' + client_id
                ctx.cluster.only(client).run(
                    args=[
                        'adjust-ulimits',
                        'ceph-coverage',
                        '{tdir}/archive/coverage'.format(tdir=testdir),
                        'radosgw-admin',
                        '-n', client_with_id,
                        'user', 'rm',
                        '--uid', uid,
                        '--purge-data',
                        '--cluster', cluster_name,
                        ],
                    )


@contextlib.contextmanager
def configure(ctx, config):
    """
    Configure the s3-tests.  This includes the running of the
    bootstrap code and the updating of local conf files.
    """
    assert isinstance(config, dict)
    log.info('Configuring s3-tests...')
    testdir = teuthology.get_testdir(ctx)
    for client, properties in config['clients'].iteritems():
        s3tests_conf = config['s3tests_conf'][client]
        if properties is not None and 'rgw_server' in properties:
            host = None
            for target, roles in zip(ctx.config['targets'].iterkeys(), ctx.config['roles']):
                log.info('roles: ' + str(roles))
                log.info('target: ' + str(target))
                if properties['rgw_server'] in roles:
                    _, host = split_user(target)
            assert host is not None, "Invalid client specified as the rgw_server"
            s3tests_conf['DEFAULT']['host'] = host
        else:
            s3tests_conf['DEFAULT']['host'] = 'localhost'

        if properties is not None and 'slow_backend' in properties:
	    s3tests_conf['fixtures']['slow backend'] = properties['slow_backend']

        (remote,) = ctx.cluster.only(client).remotes.keys()
        remote.run(
            args=[
                'cd',
                '{tdir}/s3-tests'.format(tdir=testdir),
                run.Raw('&&'),
                './bootstrap',
                ],
            )
        conf_fp = StringIO()
        s3tests_conf.write(conf_fp)
        teuthology.write_file(
            remote=remote,
            path='{tdir}/archive/s3-tests.{client}.conf'.format(tdir=testdir, client=client),
            data=conf_fp.getvalue(),
            )

    log.info('Configuring boto...')
    boto_src = os.path.join(os.path.dirname(__file__), 'boto.cfg.template')
    for client, properties in config['clients'].iteritems():
        with file(boto_src, 'rb') as f:
            (remote,) = ctx.cluster.only(client).remotes.keys()
            conf = f.read().format(
                idle_timeout=config.get('idle_timeout', 30)
                )
            teuthology.write_file(
                remote=remote,
                path='{tdir}/boto.cfg'.format(tdir=testdir),
                data=conf,
                )

    try:
        yield

    finally:
        log.info('Cleaning up boto...')
        for client, properties in config['clients'].iteritems():
            (remote,) = ctx.cluster.only(client).remotes.keys()
            remote.run(
                args=[
                    'rm',
                    '{tdir}/boto.cfg'.format(tdir=testdir),
                    ],
                )

@contextlib.contextmanager
def run_tests(ctx, config):
    """
    Run the s3tests after everything is set up.

    :param ctx: Context passed to task
    :param config: specific configuration information
    """
    assert isinstance(config, dict)
    testdir = teuthology.get_testdir(ctx)
<<<<<<< HEAD
    attrs = ["!fails_on_rgw"]
=======
    attrs = ["!fails_on_rgw", "!lifecycle"]
    # beast parser is strict about unreadable headers
    if ctx.rgw.frontend == 'beast':
        attrs.append("!fails_strict_rfc2616")
>>>>>>> b525fe55
    for client, client_config in config.iteritems():
        args = [
            'S3TEST_CONF={tdir}/archive/s3-tests.{client}.conf'.format(tdir=testdir, client=client),
            'BOTO_CONFIG={tdir}/boto.cfg'.format(tdir=testdir),
            '{tdir}/s3-tests/virtualenv/bin/nosetests'.format(tdir=testdir),
            '-w',
            '{tdir}/s3-tests'.format(tdir=testdir),
            '-v',
            '-a', ','.join(attrs),
            ]
        if client_config is not None and 'extra_args' in client_config:
            args.extend(client_config['extra_args'])

        ctx.cluster.only(client).run(
            args=args,
            label="s3 tests against rgw"
            )
    yield

@contextlib.contextmanager
def scan_for_leaked_encryption_keys(ctx, config):
    """
    Scan radosgw logs for the encryption keys used by s3tests to
    verify that we're not leaking secrets.

    :param ctx: Context passed to task
    :param config: specific configuration information
    """
    assert isinstance(config, dict)

    try:
        yield
    finally:
        # x-amz-server-side-encryption-customer-key
        s3test_customer_key = 'pO3upElrwuEXSoFwCfnZPdSsmt/xWeFa0N9KgDijwVs='

        log.debug('Scanning radosgw logs for leaked encryption keys...')
        procs = list()
        for client, client_config in config.iteritems():
            if not client_config.get('scan_for_encryption_keys', True):
                continue
            cluster_name, daemon_type, client_id = teuthology.split_role(client)
            client_with_cluster = '.'.join((cluster_name, daemon_type, client_id))
            (remote,) = ctx.cluster.only(client).remotes.keys()
            proc = remote.run(
                args=[
                    'grep',
                    '--binary-files=text',
                    s3test_customer_key,
                    '/var/log/ceph/rgw.{client}.log'.format(client=client_with_cluster),
                ],
                wait=False,
                check_status=False,
            )
            procs.append(proc)

        for proc in procs:
            proc.wait()
            if proc.returncode == 1: # 1 means no matches
                continue
            log.error('radosgw log is leaking encryption keys!')
            raise Exception('radosgw log is leaking encryption keys')

@contextlib.contextmanager
def task(ctx, config):
    """
    Run the s3-tests suite against rgw.

    To run all tests on all clients::

        tasks:
        - ceph:
        - rgw:
        - s3tests:

    To restrict testing to particular clients::

        tasks:
        - ceph:
        - rgw: [client.0]
        - s3tests: [client.0]

    To run against a server on client.1 and increase the boto timeout to 10m::

        tasks:
        - ceph:
        - rgw: [client.1]
        - s3tests:
            client.0:
              rgw_server: client.1
              idle_timeout: 600

    To pass extra arguments to nose (e.g. to run a certain test)::

        tasks:
        - ceph:
        - rgw: [client.0]
        - s3tests:
            client.0:
              extra_args: ['test_s3:test_object_acl_grand_public_read']
            client.1:
              extra_args: ['--exclude', 'test_100_continue']
    """
    assert config is None or isinstance(config, list) \
        or isinstance(config, dict), \
        "task s3tests only supports a list or dictionary for configuration"
    all_clients = ['client.{id}'.format(id=id_)
                   for id_ in teuthology.all_roles_of_type(ctx.cluster, 'client')]
    if config is None:
        config = all_clients
    if isinstance(config, list):
        config = dict.fromkeys(config)
    clients = config.keys()

    overrides = ctx.config.get('overrides', {})
    # merge each client section, not the top level.
    for client in config.iterkeys():
        if not config[client]:
            config[client] = {}
        teuthology.deep_merge(config[client], overrides.get('s3tests', {}))

    log.debug('s3tests config is %s', config)

    s3tests_conf = {}
    for client in clients:
        s3tests_conf[client] = ConfigObj(
            indent_type='',
            infile={
                'DEFAULT':
                    {
                    'port'      : 7280,
                    'is_secure' : 'no',
                    },
                'fixtures' : {},
                's3 main'  : {},
                's3 alt'   : {},
		's3 tenant': {},
                }
            )

    with contextutil.nested(
        lambda: download(ctx=ctx, config=config),
        lambda: create_users(ctx=ctx, config=dict(
                clients=clients,
                s3tests_conf=s3tests_conf,
                )),
        lambda: configure(ctx=ctx, config=dict(
                clients=config,
                s3tests_conf=s3tests_conf,
                )),
        lambda: run_tests(ctx=ctx, config=config),
        lambda: scan_for_leaked_encryption_keys(ctx=ctx, config=config),
        ):
        pass
    yield<|MERGE_RESOLUTION|>--- conflicted
+++ resolved
@@ -228,14 +228,10 @@
     """
     assert isinstance(config, dict)
     testdir = teuthology.get_testdir(ctx)
-<<<<<<< HEAD
     attrs = ["!fails_on_rgw"]
-=======
-    attrs = ["!fails_on_rgw", "!lifecycle"]
     # beast parser is strict about unreadable headers
     if ctx.rgw.frontend == 'beast':
         attrs.append("!fails_strict_rfc2616")
->>>>>>> b525fe55
     for client, client_config in config.iteritems():
         args = [
             'S3TEST_CONF={tdir}/archive/s3-tests.{client}.conf'.format(tdir=testdir, client=client),
