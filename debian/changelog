<<<<<<< HEAD
=======
ceph (10.0.5) stable; urgency=low

  * New upstream release (just fixing changelog)

 -- Sage Weil <sage@newdream.net>  Fri, 11 Mar 2016 12:04:26 -0500

>>>>>>> 5acb2655
ceph (10.0.4) stable; urgency=low

  * New upstream release 

 -- Sage Weil <sage@newdream.net>  Thu, 03 Mar 2016 13:34:18 -0500

ceph (10.0.3) stable; urgency=low

  * New upstream release 

 -- Sage Weil <sage@newdream.net>  Mon, 08 Feb 2016 17:10:25 -0500

ceph (10.0.2-1) stable; urgency=low

  * New upstream release

 -- Alfredo Deza <adeza@redhat.com>  Wed, 13 Jan 2016 16:22:26 +0000

ceph (10.0.1-1) stable; urgency=low

  * New upstream release

 -- Alfredo Deza <adeza@redhat.com>  Mon, 14 Dec 2015 23:48:54 +0000

ceph (10.0.0-1) stable; urgency=low

  * New upstream release

 -- Alfredo Deza <adeza@redhat.com>  Mon, 16 Nov 2015 21:41:53 +0000

ceph (9.2.0-1) stable; urgency=low

  * New upstream release

 -- Jenkins Build Slave User <jenkins-build@jenkins-slave-wheezy.localdomain>  Tue, 03 Nov 2015 16:58:32 +0000

ceph (9.1.0-1) stable; urgency=low

  * New upstream release

 -- Alfredo Deza <adeza@redhat.com>  Tue, 13 Oct 2015 05:56:36 -0700

ceph (9.0.3-1) stable; urgency=low

  * New upstream release

 -- Alfredo Deza <adeza@redhat.com>  Fri, 21 Aug 2015 12:46:31 -0700

ceph (9.0.2-1) stable; urgency=low

  * New upstream release

 -- Alfredo Deza <adeza@redhat.com>  Tue, 14 Jul 2015 13:10:31 -0700

ceph (9.0.1-1) stable; urgency=low

  * New upstream release

 -- Alfredo Deza <adeza@redhat.com>  Fri, 05 Jun 2015 10:59:02 -0700

ceph (9.0.0-1) stable; urgency=low

  * New upstream release

 -- Alfredo Deza <adeza@redhat.com>  Mon, 04 May 2015 12:32:58 -0700

ceph (0.94-1) stable; urgency=low

  * New upstream release

 -- Alfredo Deza <adeza@redhat.com>  Tue, 07 Apr 2015 10:05:40 -0700

ceph (0.93-1) stable; urgency=low

  * New upstream release

 -- Alfredo Deza <adeza@redhat.com>  Fri, 27 Feb 2015 09:52:53 -0800

ceph (0.92-1) stable; urgency=low

  * New upstream release

 -- Alfredo Deza <adeza@redhat.com>  Mon, 02 Feb 2015 10:35:27 -0800

ceph (0.91-1) stable; urgency=low

  * New upstream release

 -- Alfredo Deza <adeza@redhat.com>  Tue, 13 Jan 2015 12:10:22 -0800

ceph (0.90-1) stable; urgency=low

  * New upstream release

 -- Alfredo Deza <adeza@redhat.com>  Fri, 19 Dec 2014 06:56:22 -0800

ceph (0.89-1) stable; urgency=low

  * New upstream release

 -- Alfredo Deza <adeza@redhat.com>  Wed, 03 Dec 2014 08:18:33 -0800

ceph (0.88-1) stable; urgency=low

  * New upstream release

 -- Alfredo Deza <adeza@redhat.com>  Tue, 11 Nov 2014 09:33:12 -0800

ceph (0.87-1) stable; urgency=low

  * New upstream release

 -- Alfredo Deza <alfredo.deza@inktank.com>  Wed, 29 Oct 2014 11:03:55 -0700

ceph (0.86-1) stable; urgency=low

  * New upstream release

 -- Alfredo Deza <alfredo.deza@inktank.com>  Tue, 07 Oct 2014 06:20:21 -0700

ceph (0.85-1) stable; urgency=low

  * Development release

 -- Alfredo Deza <alfredo.deza@inktank.com>  Mon, 08 Sep 2014 06:31:31 -0700

ceph (0.84-1) stable; urgency=low

  * Development release

 -- Alfredo Deza <alfredo.deza@inktank.com>  Mon, 18 Aug 2014 09:02:20 -0700

ceph (0.83-1) stable; urgency=low

  * Development release

 -- Alfredo Deza <alfredo.deza@inktank.com>  Tue, 29 Jul 2014 13:42:53 -0700

ceph (0.82-1) stable; urgency=low

  * Development release

 -- Alfredo Deza <alfredo.deza@inktank.com>  Wed, 25 Jun 2014 16:47:51 +0000

ceph (0.81-1) stable; urgency=low

  * Development release

 -- Alfredo Deza <alfredo.deza@inktank.com>  Mon, 02 Jun 2014 18:37:27 +0000

ceph (0.80-1) stable; urgency=low

  * New upsream release

 -- Alfredo Deza <alfredo.deza@inktank.com>  Tue, 06 May 2014 14:03:27 +0000

ceph (0.80-rc1-1) stable; urgency=low

  * New upsream release

 -- Alfredo Deza <alfredo.deza@inktank.com>  Tue, 22 Apr 2014 21:21:44 +0000

ceph (0.79-1) stable; urgency=low

  * New upsream release

 -- Alfredo Deza <alfredo.deza@inktank.com>  Mon, 07 Apr 2014 16:48:36 +0000

ceph (0.78-1) stable; urgency=low

  * New upsream release

 -- Alfredo Deza <alfredo.deza@inktank.com>  Fri, 21 Mar 2014 22:05:12 +0000

ceph (0.77-1) stable; urgency=low

  * New upstream release

 -- Ken Dreyer <ken.dreyer@inktank.com>  Wed, 19 Feb 2014 22:54:06 +0000

ceph (0.76-1) stable; urgency=low

  * New upstream release

 -- Ken Dreyer <kdreyer@jenkins.front.sepia.ceph.com>  Mon, 03 Feb 2014 18:14:59 +0000

ceph (0.75-1) stable; urgency=low

  * New upstream release

 -- Ken Dreyer <kdreyer@jenkins.front.sepia.ceph.com>  Mon, 13 Jan 2014 21:05:07 +0000

ceph (0.74-1) stable; urgency=low

  * New upstream release 

 -- Gary Lowell <glowell@jenkins.front.sepia.ceph.com>  Mon, 30 Dec 2013 21:02:35 +0000

ceph (0.73-1) precise; urgency=low

  * New upstream release 

 -- Gary Lowell <gary.lowell@inktank.com>  Tue, 10 Dec 2013 04:55:06 +0000

ceph (0.72-1) stable; urgency=low

  * New upstream release

 -- Gary Lowell <gary.lowell@inktank.com>  Thu, 07 Nov 2013 20:25:18 +0000

ceph (0.72-rc1-1) stable; urgency=low

  * New upstream release 

 -- Gary Lowell <gary.lowell@inktank.com>  Wed, 30 Oct 2013 00:44:25 +0000

ceph (0.71-1) stable; urgency=low

  * New upstream release 

 -- Gary Lowell <gary.lowell@inktank.com>  Thu, 17 Oct 2013 09:19:02 +0000

ceph (0.70-1) stable; urgency=low

  * New upstream release 

 -- Gary Lowell <gary.lowell@inktank.com>  Fri, 04 Oct 2013 20:11:51 +0000

ceph (0.69-1) precise; urgency=low

  * New upstream release 

 -- Gary Lowell <gary.lowell@inktank.com>  Wed, 18 Sep 2013 01:39:47 +0000

ceph (0.68-1) precise; urgency=low

  * New upstream release 

 -- Gary Lowell <gary.lowell@inktank.com>  Tue, 03 Sep 2013 16:10:11 -0700

ceph (0.67-1) precise; urgency=low

  * New upstream release 

 -- Gary Lowell <gary.lowell@inktank.com>  Tue, 13 Aug 2013 10:44:30 -0700

ceph (0.67-rc3-1) precise; urgency=low

  * New upstream release 

 -- Gary Lowell <gary.lowell@inktank.com>  Tue, 30 Jul 2013 14:37:40 -0700

ceph (0.67-rc2-1) precise; urgency=low

  * New upstream release 

 -- Gary Lowell <gary.lowell@inktank.com>  Wed, 24 Jul 2013 16:18:33 -0700

ceph (0.67-rc1-1) precise; urgency=low

  * New upstream release 

 -- Gary Lowell <gary.lowell@inktank.com>  Mon, 22 Jul 2013 11:57:01 -0700

ceph (0.66-1) precise; urgency=low

  * New upstream release 

 -- Gary Lowell <gary.lowell@inktank.com>  Mon, 08 Jul 2013 15:44:45 -0700

ceph (0.65-1) precise; urgency=low

  * New upstream release 

 -- Gary Lowell <gary.lowell@inktank.com>  Tue, 25 Jun 2013 09:19:14 -0700

ceph (0.64-1) precise; urgency=low

  * New upstream release 

 -- Gary Lowell <gary.lowell@inktank.com>  Wed, 12 Jun 2013 09:53:54 -0700

ceph (0.63-1) precise; urgency=low

  * New upstream release 

 -- Gary Lowell <gary.lowell@inktank.com>  Tue, 28 May 2013 13:57:53 -0700

ceph (0.62) precise; urgency=low

  * New upstream release 

 -- Gary Lowell <gary.lowell@inktank.com>  Tue, 14 May 2013 09:08:21 -0700

ceph (0.61-1) precise; urgency=low

  * New upstream release 

 -- Gary Lowell <gary.lowell@inktank.com>  Mon, 06 May 2013 13:18:43 -0700

ceph (0.60-1) precise; urgency=low

  * New upstream release 

 -- Gary Lowell <gary.lowell@inktank.com>  Mon, 01 Apr 2013 12:22:30 -0700

ceph (0.59-1) precise; urgency=low

  * New upstream release 

 -- Gary Lowell <gary.lowell@inktank.com>  Tue, 19 Mar 2013 22:26:37 -0700

ceph (0.58-1) precise; urgency=low

  * New upstream release 

 -- Gary Lowell <gary.lowell@inktank.com>  Mon, 04 Mar 2013 15:17:58 -0800

ceph (0.57-1) quantal; urgency=low

  * New upstream release 

 -- Gary Lowell <gary.lowell@inktank.com>  Tue, 19 Feb 2013 10:06:39 -0800

ceph (0.56-1) quantal; urgency=low

  * New upstream release 

 -- Gary Lowell <gary.lowell@inktank.com>  Mon, 31 Dec 2012 17:08:45 -0800

ceph (0.55.1-1) precise; urgency=low

  * New upstream release 

 -- Gary Lowell <gary.lowell@inktank.com>  Wed, 12 Dec 2012 16:24:13 -0800

ceph (0.55-1) precise; urgency=low

  * New upstream release 

 -- Gary Lowell <gary.lowell@inktank.com>  Mon, 03 Dec 2012 19:08:14 -0800

ceph (0.54-1) precise; urgency=low

  * New upstream release 

 -- Gary Lowell <gary.lowell@inktank.com>  Tue, 13 Nov 2012 13:17:19 -0800

ceph (0.53-1) precise; urgency=low

  * New upstream release 

 -- Gary Lowell <gary.lowell@inktank.com>  Tue, 16 Oct 2012 17:40:46 +0000

ceph (0.52-1) precise; urgency=low

  * New upstream release

 -- Ubuntu <gary.lowell@inktank.com>  Thu, 27 Sep 2012 16:16:52 +0000

ceph (0.51-1) experimental; urgency=low

  * New upstream release 

 -- Sage Weil <sage@newdream.net>  Sat, 25 Aug 2012 15:58:23 -0700

ceph (0.50-1) experimental; urgency=low

  * New upstream release 

 -- Sage Weil <sage@newdream.net>  Mon, 13 Aug 2012 09:44:40 -0700

ceph (0.49-1) experimental; urgency=low

  * New upstream release 

 -- Sage Weil <sage@newdream.net>  Fri, 20 Jul 2012 23:26:43 -0700

ceph (0.48argonaut-1) experimental; urgency=low

  * New upstream release 

 -- Sage Weil <sage@newdream.net>  Sat, 30 Jun 2012 14:49:30 -0700

ceph (0.47.3-1) experimental; urgency=low

  * New upstream release 

 -- Sage Weil <sage@newdream.net>  Wed, 20 Jun 2012 10:57:03 -0700

ceph (0.47.2-1) experimental; urgency=low

  * New upstream release 

 -- Sage Weil <sage@newdream.net>  Wed, 23 May 2012 09:00:43 -0700

ceph (0.47.1-1) experimental; urgency=low

  * New upstream release 

 -- Sage Weil <sage@newdream.net>  Mon, 21 May 2012 14:28:30 -0700

ceph (0.47-1) experimental; urgency=low

  * New upstream release 

 -- Sage Weil <sage@newdream.net>  Sun, 20 May 2012 15:16:03 -0700

ceph (0.46-1) experimental; urgency=low

  * New upstream release 

 -- Sage Weil <sage@newdream.net>  Sun, 29 Apr 2012 21:21:01 -0700

ceph (0.45-1) experimental; urgency=low

  * New upstream release 

 -- Sage Weil <sage@newdream.net>  Tue, 10 Apr 2012 10:41:57 -0700

ceph (0.44.2-1) experimental; urgency=low

  * New upstream release 

 -- Sage Weil <sage@newdream.net>  Thu, 05 Apr 2012 14:54:17 -0700

ceph (0.44.1-1) experimental; urgency=low

  * New upstream release 

 -- Sage Weil <sage@newdream.net>  Tue, 27 Mar 2012 13:02:00 -0700

ceph (0.44-1) experimental; urgency=low

  * New upstream release 

 -- Sage Weil <sage@newdream.net>  Sun, 18 Mar 2012 12:03:38 -0700

ceph (0.43-1) experimental; urgency=low

  * New upstream release 

 -- Sage Weil <sage@newdream.net>  Fri, 02 Mar 2012 08:53:10 -0800

ceph (0.42.2-1) experimental; urgency=low

  * New upstream release 

 -- Sage Weil <sage@newdream.net>  Fri, 24 Feb 2012 12:59:38 -0800

ceph (0.42.1-1) experimental; urgency=low

  * New upstream release 

 -- Sage Weil <sage@newdream.net>  Thu, 23 Feb 2012 18:46:23 -0800

ceph (0.42-1) experimental; urgency=low

  * New upstream relese 

 -- Sage Weil <sage@newdream.net>  Sun, 19 Feb 2012 15:30:20 -0800

ceph (0.41-1) experimental; urgency=low

  * New upstream release 

 -- Sage Weil <sage@newdream.net>  Fri, 27 Jan 2012 10:42:11 -0800

ceph (0.40-1) experimental; urgency=low

  * New upstream release 

 -- Sage Weil <sage@newdream.net>  Fri, 13 Jan 2012 08:36:02 -0800

ceph (0.39-1) experimental; urgency=low

  * New upstream release 

 -- Sage Weil <sage@newdream.net>  Fri, 02 Dec 2011 09:01:20 -0800

ceph (0.38-1) experimental; urgency=low

  * New upstream release 

 -- Sage Weil <sage@newdream.net>  Thu, 10 Nov 2011 15:06:44 -0800

ceph (0.37-1) experimental; urgency=low

  * New upstream release 

 -- Sage Weil <sage@newdream.net>  Mon, 17 Oct 2011 08:35:42 -0700

ceph (0.36-1) experimental; urgency=low

  * New upstream release

 -- Sage Weil <sage@newdream.net>  Fri, 30 Sep 2011 09:29:29 -0700

ceph (0.35-1) experimental; urgency=low

  * New upstream release 

 -- Sage Weil <sage@newdream.net>  Wed, 21 Sep 2011 09:36:03 -0700

ceph (0.34-1) experimental; urgency=low

  * New upstream release 

 -- Sage Weil <sage@newdream.net>  Fri, 26 Aug 2011 21:48:35 -0700

ceph (0.33-1) experimental; urgency=low

  * New upstream release. 

 -- Sage Weil <sage@newdream.net>  Mon, 15 Aug 2011 16:42:07 -0700

ceph (0.32-1) experimental; urgency=low

  * New upstream release 

 -- Sage Weil <sage@newdream.net>  Fri, 29 Jul 2011 21:42:08 -0700

ceph (0.30-1) experimental; urgency=low

  * New upstream release 

 -- Sage Weil <sage@newdream.net>  Mon, 27 Jun 2011 20:06:06 -0700

ceph (0.29.1-1) experimental; urgency=low

  * New upstream release 

 -- Sage Weil <sage@newdream.net>  Thu, 16 Jun 2011 13:10:47 -0700

ceph (0.29-1) experimental; urgency=low

  * New upstream release 

 -- Sage Weil <sage@newdream.net>  Mon, 06 Jun 2011 09:59:25 -0700

ceph (0.28.2-1) experimental; urgency=low

  * New upstream release. 

 -- Sage Weil <sage@newdream.net>  Sat, 28 May 2011 09:14:17 -0700

ceph (0.28.1-1) experimental; urgency=low

  * New upstream release. 

 -- Sage Weil <sage@newdream.net>  Mon, 23 May 2011 21:11:30 -0700

ceph (0.28-1) experimental; urgency=low

  * New upstream release. 

 -- Sage Weil <sage@newdream.net>  Tue, 17 May 2011 18:03:11 -0700

ceph (0.27.1-1) experimental; urgency=low

  * New upstream release. 

 -- Sage Weil <sage@newdream.net>  Thu, 05 May 2011 13:42:06 -0700

ceph (0.27-1) experimental; urgency=low

  * New upstream release. 

 -- Sage Weil <sage@newdream.net>  Fri, 22 Apr 2011 16:51:49 -0700

ceph (0.26-1) experimental; urgency=low

  * New upstream release.
  * Make Ceph Linux only and build on all Linux archs (closes: #614890),
    but only build-depend google-perftools on x86 and x64 archs only.
  * Correct section of libcrush1, librados1, librbd1 and libceph1 to libs.
  * Make Ceph cross buildable (closes: #618939), thanks to Hector Oron.
  * Disable libatomic-ops on ARMv4t (armel) archs to prevent FTBFS
    (closes: #615235), thanks go to Hector Oron again.
  * Rename librados1{,-dbg,-dev} packages to librados2{,-dbg,-dev} ones;
    conflict with and replace the former ones.

 -- Laszlo Boszormenyi (GCS) <gcs@debian.hu>  Fri, 01 Apr 2011 16:28:11 +0100

ceph (0.25.2-1) experimental; urgency=low

  * New upstream release 

 -- Sage Weil <sage@newdream.net>  Sun, 20 Mar 2011 21:07:38 -0700

ceph (0.25.1-1) experimental; urgency=low

  * New upstream release 

 -- Sage Weil <sage@newdream.net>  Mon, 14 Mar 2011 14:43:47 -0700

ceph (0.25-1) experimental; urgency=low

  * New upstream release 

 -- Sage Weil <sage@newdream.net>  Fri, 04 Mar 2011 14:39:54 -0800

ceph (0.24.3-1) experimental; urgency=low

  * New upstream release 

 -- Sage Weil <sage@newdream.net>  Thu, 10 Feb 2011 09:14:00 -0800

ceph (0.24.2-1) experimental; urgency=low

  * New upstream release. 

 -- Sage Weil <sage@newdream.net>  Mon, 24 Jan 2011 11:02:24 -0800

ceph (0.24.1-1) experimental; urgency=low

  * New upstream release. 

 -- Sage Weil <sage@newdream.net>  Fri, 07 Jan 2011 16:49:48 -0800

ceph (0.24-1) experimental; urgency=low

  * New upstream release.

 -- Laszlo Boszormenyi (GCS) <gcs@debian.hu>  Wed, 01 Dec 2010 09:26:25 -0800

ceph (0.23.1-1) experimental; urgency=low

  * Initial release (Closes: #506040)

 -- Sage Weil <sage@newdream.net>  Sun, 21 Nov 2010 15:22:21 -0800<|MERGE_RESOLUTION|>--- conflicted
+++ resolved
@@ -1,12 +1,9 @@
-<<<<<<< HEAD
-=======
 ceph (10.0.5) stable; urgency=low
 
   * New upstream release (just fixing changelog)
 
  -- Sage Weil <sage@newdream.net>  Fri, 11 Mar 2016 12:04:26 -0500
 
->>>>>>> 5acb2655
 ceph (10.0.4) stable; urgency=low
 
   * New upstream release 
